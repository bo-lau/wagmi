--- conflicted
+++ resolved
@@ -1,6 +1,5 @@
 # wagmi
 
-<<<<<<< HEAD
 ## 0.3.0-next.17
 
 ### Patch Changes
@@ -148,7 +147,6 @@
 
 - Updated dependencies []:
   - @wagmi/core@0.2.0-next.1
-=======
 ## 0.2.28
 
 ### Patch Changes
@@ -239,7 +237,6 @@
 
 - Updated dependencies [[`53bad61`](https://github.com/tmm/wagmi/commit/53bad615788764e31121678083c382c1bd042fe8)]:
   - wagmi-core@0.1.14
->>>>>>> e17f1225
 
 ## 0.2.17
 
